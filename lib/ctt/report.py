#!/usr/bin/env python3
# -*- coding: utf-8 -*-
#
# 2012 Nico Schottelius (nico-ctt at schottelius.org)
# 2016 Darko Poljak (darko.poljak at gmail.com)
#
# This file is part of ctt.
#
# ctt is free software: you can redistribute it and/or modify
# it under the terms of the GNU General Public License as published by
# the Free Software Foundation, either version 3 of the License, or
# (at your option) any later version.
#
# ctt is distributed in the hope that it will be useful,
# but WITHOUT ANY WARRANTY; without even the implied warranty of
# MERCHANTABILITY or FITNESS FOR A PARTICULAR PURPOSE.  See the
# GNU General Public License for more details.
#
# You should have received a copy of the GNU General Public License
# along with ctt. If not, see <http://www.gnu.org/licenses/>.
#
#

import datetime

import logging

import os
import os.path
import re
import glob
import collections

import ctt
import ctt.listprojects

log = logging.getLogger(__name__)


class Report(object):
    """Create a report on tracked time"""

    def __init__(self, project, start_date, end_date,
<<<<<<< HEAD
        output_format, regexp, ignore_case):
=======
                 output_format, regexp, ignore_case):
>>>>>>> 91cbda6c

        self.project = project
        self.project_dir = ctt.project_dir(self.project)

        self.output_format = output_format
        self.regexp = regexp

        if ignore_case:
            self.search_flags = re.IGNORECASE
        else:
            self.search_flags = 0

        self._init_date(start_date, end_date)
        self._init_report_db()

    @classmethod
    def commandline(cls, args):
        # Report time for all projects
        if args.all:
            projects = ctt.listprojects.ListProjects.list_projects()

        else:
            projects = []
            for x in args.project:
                fnames = glob.glob(os.path.join(ctt.ctt_dir(), x))
                projects.extend(fnames)

        total_time = 0
        reports = collections.OrderedDict()
        for project in projects:
            report = cls(project=project, start_date=args.start,
                         end_date=args.end, output_format=args.output_format,
                         regexp=args.regexp, ignore_case=args.ignore_case)
            report_data = report.report()
            reports[report.project] = (report, report_data)
            total_time = total_time + report.total_time
        cls.print_reports(reports, args.output_format, args.summary)

        cls.summary(total_time)

    @staticmethod
    def print_report_time_entries(report_data, output_format, summary):
        ''' Print time entries from report_data report using output_format.
        '''
        keys = sorted(report_data.keys())
        for time in keys:
            entries = report_data[time]
            for entry in entries:
                print(output_format.format_map(entry))

    @staticmethod
    def print_reports(reports, output_format, summary):
        ''' Print reports using output_format for each entry.

            If summary is True then all time entries from all
            projects is extracted to one report dict.
            Otherwise, all time entries by each project is printed.
        '''
        if summary:
            summary_report = {}
        for project in reports:
            report, report_data = reports[project]
            if summary:
                for time in report_data:
                    if time not in summary_report:
                        summary_report[time] = report_data[time]
                    else:
                        summary_report[time].extend(report_data[time])
            else:
                report.header()
                Report.print_report_time_entries(report_data,
                                                 output_format, summary)
        # For summary do not print time entries.
        # if summary:
        #     Report.print_report_time_entries(summary_report,
        #             output_format, summary)

    def _init_date(self, start_date, end_date):
        """Setup date - either default or user given values"""

        now = datetime.datetime.now()
        first_day_this_month = now.replace(
            day=1, hour=0, minute=0, second=0, microsecond=0)
        next_month = first_day_this_month.replace(
            day=28) + datetime.timedelta(days=4)
        first_day_next_month = next_month.replace(day=1)
        last_day_this_month = first_day_next_month - datetime.timedelta(
            seconds=1)

        default_start_date = first_day_this_month
        default_end_date = last_day_this_month

        # default_end_date = first_day - datetime.timedelta(days=1)
        # default_start_date = default_end_date.replace(day=1)

        try:
            if start_date:
                self.start_date = datetime.datetime.strptime(
                    start_date[0], ctt.DATEFORMAT)
            else:
                self.start_date = default_start_date

            if end_date:
                self.end_date = datetime.datetime.strptime(
                    end_date[0], ctt.DATEFORMAT)
            else:
                self.end_date = default_end_date
        except ValueError as e:
            raise ctt.Error(e)

        self.end_date = self.end_date.replace(
            hour=23, minute=59, second=59)

        if self.start_date >= self.end_date:
            raise ctt.Error("End date must be after start date (%s >= %s)" %
<<<<<<< HEAD
                (self.start_date, self.end_date))
=======
                            (self.start_date, self.end_date))
>>>>>>> 91cbda6c

    def _init_report_db(self):
        """Read all contents from db"""

        if not os.path.isdir(self.project_dir):
            raise ctt.Error("Project does not exist: %s" % (self.project))

        self._report_db = {}
        for dirname in os.listdir(self.project_dir):
            log.debug("Dirname: %s" % dirname)
            try:
                dir_datetime = datetime.datetime.strptime(
                    dirname, ctt.DISKFORMAT)
            except ValueError:
<<<<<<< HEAD
                log.warning("Invalid time entry {entry} for project {project}, skipping.".format(entry=dirname, project=self.project))
                continue
=======
                raise ctt.Error(("Invalid time entry {entry} for project "
                                 "{project}, aborting!").format(
                                     entry=dirname, project=self.project))
>>>>>>> 91cbda6c

            if (dir_datetime >= self.start_date and
                    dir_datetime <= self.end_date):
                filename = os.path.join(
                    self.project_dir, dirname, ctt.FILE_DELTA)
                comment_filename = os.path.join(
                    self.project_dir, dirname, ctt.FILE_COMMENT)

                # Check for matching comment
                comment = None
                if os.path.exists(comment_filename):
                    with open(comment_filename, "r") as fd:
                        comment = fd.read().rstrip('\n')

                    # If regular expression given, but not matching, skip entry
                    if (self.regexp and
                            not re.search(self.regexp, comment,
                                          self.search_flags)):
                        continue

                self._report_db[dirname] = {}
                if comment:
                    self._report_db[dirname]['comment'] = comment

                with open(filename, "r") as fd:
                    self._report_db[dirname]['delta'] = fd.read().rstrip('\n')

                log.debug("Recording: %s: %s"
                          % (dirname, self._report_db[dirname]['delta']))

            else:
                log.debug("Skipping: %s" % dirname)

    def header(self):
        project_name = os.path.basename(self.project)
        print("Report for %s between %s and %s" %
              (project_name, self.start_date, self.end_date))

    @staticmethod
    def summary(total_time):
        hours, minutes, seconds = ctt.user_timedelta(total_time)

        print("Total time tracked: %sh %sm %ss." %
              (hours, minutes, seconds))

    @property
    def total_time(self):
        """Return all entries"""

        count = 0
        for entry in self._report_db.values():
            delta = entry['delta']
            log.debug("Adding %s to %s time..." % (delta, count))
            count = count + float(delta)

        return count

    def _get_report_entry(self, time, entry):
        ''' Get one time entry data.
        '''
        report = {}
        start_datetime = datetime.datetime.strptime(time, ctt.DATETIMEFORMAT)
        delta = datetime.timedelta(seconds=int(float(entry['delta'])))
        end_datetime = (start_datetime + delta).replace(microsecond=0)

        report['start_datetime'] = start_datetime.strftime(ctt.DATETIMEFORMAT)
        report['end_datetime'] = end_datetime.strftime(ctt.DATETIMEFORMAT)

        report['delta'] = delta
        report['delta_seconds'] = int(float(entry['delta']))
        report['delta_minutes'] = int(report['delta_seconds']/60)

        if 'comment' in entry:
            report['comment'] = entry['comment']
        else:
            report['comment'] = False
        return report

    def report(self):
        """Return total time tracked"""

        entries = {}
        time_keys = self._report_db.keys()
        for time in time_keys:
            entry = self._report_db[time]
            report = self._get_report_entry(time, entry)
            if time not in entries:
                entries[time] = [report]
            else:
                entries[time].append(report)
        return entries<|MERGE_RESOLUTION|>--- conflicted
+++ resolved
@@ -41,11 +41,7 @@
     """Create a report on tracked time"""
 
     def __init__(self, project, start_date, end_date,
-<<<<<<< HEAD
-        output_format, regexp, ignore_case):
-=======
                  output_format, regexp, ignore_case):
->>>>>>> 91cbda6c
 
         self.project = project
         self.project_dir = ctt.project_dir(self.project)
@@ -161,11 +157,7 @@
 
         if self.start_date >= self.end_date:
             raise ctt.Error("End date must be after start date (%s >= %s)" %
-<<<<<<< HEAD
-                (self.start_date, self.end_date))
-=======
                             (self.start_date, self.end_date))
->>>>>>> 91cbda6c
 
     def _init_report_db(self):
         """Read all contents from db"""
@@ -180,14 +172,10 @@
                 dir_datetime = datetime.datetime.strptime(
                     dirname, ctt.DISKFORMAT)
             except ValueError:
-<<<<<<< HEAD
-                log.warning("Invalid time entry {entry} for project {project}, skipping.".format(entry=dirname, project=self.project))
+                log.warning("Invalid time entry {entry} for project "
+                            "{project}, skipping.".format(
+                                entry=dirname, project=self.project))
                 continue
-=======
-                raise ctt.Error(("Invalid time entry {entry} for project "
-                                 "{project}, aborting!").format(
-                                     entry=dirname, project=self.project))
->>>>>>> 91cbda6c
 
             if (dir_datetime >= self.start_date and
                     dir_datetime <= self.end_date):
